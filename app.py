# main.py
import os
import re
import shutil
import uuid
import time
import subprocess
from datetime import datetime, timedelta, timezone
from typing import Annotated
import random
import string
from email.mime.text import MIMEText
import smtplib

from dotenv import load_dotenv
from fastapi import FastAPI, Depends, HTTPException, status, File, UploadFile, BackgroundTasks, Request
from fastapi.middleware.cors import CORSMiddleware
from starlette.middleware.sessions import SessionMiddleware
from fastapi.security import OAuth2PasswordBearer, OAuth2PasswordRequestForm
from fastapi.responses import JSONResponse, RedirectResponse
from jose import jwt, JWTError
from passlib.context import CryptContext
from pydantic import BaseModel, EmailStr
from sqlmodel import Session, select, col, func
from sqlalchemy import text
from authlib.integrations.starlette_client import OAuth

import assemblyai as aai
import google.generativeai as genai
import cloudinary
import cloudinary.uploader


from database import create_db_and_tables, engine, SessionDependency
from models import User, CreateUser, Token, TokenData, Meeting, Role, ProcessingTask, TaskStatus, UserUpdate, UserProfile, VerificationRequest, ResetPasswordRequest

load_dotenv()

# -------- CONFIG --------
SECRET_KEY = os.getenv("SECRET_KEY")
ALGORITHM = "HS256"
ACCESS_TOKEN_EXPIRE_MINUTES = int(os.getenv("TOKEN_EXPIRE_MINUTES", "60"))
MAX_FILE_SIZE = 1 * 1024 * 1024 * 1024  # 1 GB

# --- Environment-specific config ---
APP_ENV = os.getenv("APP_ENV", "development")
FRONTEND_URL = os.getenv("FRONTEND_URL", "http://localhost:3000")


ASSEMBLYAI_API_KEY = os.getenv("ASSEMBLYAI_API_KEY")
GOOGLE_API_KEY = os.getenv("GOOGLE_API_KEY")

# --- Google OAuth Config ---
GOOGLE_CLIENT_ID = os.getenv("GOOGLE_CLIENT_ID")
GOOGLE_CLIENT_SECRET = os.getenv("GOOGLE_CLIENT_SECRET")

# --- Email Config ---
SMTP_SERVER = os.getenv("MAIL_SERVER")
SMTP_PORT = int(os.getenv("MAIL_PORT", 587))
SMTP_USERNAME = os.getenv("MAIL_USERNAME")
SMTP_PASSWORD = os.getenv("MAIL_PASSWORD")
SENDER_EMAIL = os.getenv("MAIL_FROM")


# Cloudinary Config
CLOUDINARY_CLOUD_NAME = os.getenv("CLOUDINARY_CLOUD_NAME")
CLOUDINARY_API_KEY = os.getenv("CLOUDINARY_API_KEY")
CLOUDINARY_API_SECRET = os.getenv("CLOUDINARY_API_SECRET")

if not all([SECRET_KEY, ASSEMBLYAI_API_KEY, GOOGLE_API_KEY, CLOUDINARY_CLOUD_NAME, CLOUDINARY_API_KEY, CLOUDINARY_API_SECRET, GOOGLE_CLIENT_ID, GOOGLE_CLIENT_SECRET]):
    raise EnvironmentError("Missing required environment variables")

# -------- Initialize clients / settings --------
aai.settings.api_key = ASSEMBLYAI_API_KEY
genai.configure(api_key=GOOGLE_API_KEY)
cloudinary.config(
    cloud_name=CLOUDINARY_CLOUD_NAME,
    api_key=CLOUDINARY_API_KEY,
    api_secret=CLOUDINARY_API_SECRET
)

# -------- Password hashing & OAuth2 --------
pwd_context = CryptContext(schemes=["bcrypt"], deprecated="auto")
oauth2_scheme = OAuth2PasswordBearer(tokenUrl="/login")

# -------- App bootstrap --------
app = FastAPI(title="TalkToText Pro - Backend")
create_db_and_tables()

# CORS
app.add_middleware(
    CORSMiddleware,
    allow_origins=["http://localhost:3000", "http://127.0.0.1:3000", "https://talktotext-pro.vercel.app"],
    allow_credentials=True,
    allow_methods=["*"],
    allow_headers=["*"],
)

# --- Environment-aware Session Middleware ---
if APP_ENV == "production":
    app.add_middleware(
        SessionMiddleware,
        secret_key=SECRET_KEY,
        https_only=True,
        same_site='none'
    )
else:  # development
    app.add_middleware(
        SessionMiddleware,
        secret_key=SECRET_KEY
    )


# --- OAuth Setup ---
oauth = OAuth()
oauth.register(
    name='google',
    client_id=GOOGLE_CLIENT_ID,
    client_secret=GOOGLE_CLIENT_SECRET,
    server_metadata_url='https://accounts.google.com/.well-known/openid-configuration',
    client_kwargs={'scope': 'openid email profile'}
)

# -------- Pydantic Models --------
class ForgotPasswordRequest(BaseModel):
    email: EmailStr

# Add this class definition near your other Pydantic models
class ShareRequest(BaseModel):
    recipient_email: EmailStr

# -------- Utility functions --------
def get_password_hash(password: str) -> str:
    return pwd_context.hash(password)

def verify_password(plain_password: str, hashed_password: str) -> bool:
    return pwd_context.verify(plain_password, hashed_password)

def find_user_by_username(username: str, session: Session) -> User | None:
    statement = select(User).where(User.username == username)
    return session.exec(statement).first()

def create_access_token(data: dict, expires_delta: timedelta | None = None):
    to_encode = data.copy()
    now = datetime.now(timezone.utc)
    if expires_delta:
        expire = now + expires_delta
    else:
        expire = now + timedelta(minutes=ACCESS_TOKEN_EXPIRE_MINUTES)
    to_encode.update({"exp": int(expire.timestamp())})
    return jwt.encode(to_encode, SECRET_KEY, algorithm=ALGORITHM)
    
def send_email(to_email: str, subject: str, body: str):
    if not all([SMTP_SERVER, SMTP_USERNAME, SMTP_PASSWORD, SENDER_EMAIL]):
        print("!!! SMTP settings not configured. Printing email to console instead. !!!")
        print(f"--- To: {to_email} ---")
        print(f"--- Subject: {subject} ---")
        print(f"--- Body ---\n{body}")
        print("--------------------")
        return

    msg = MIMEText(body)
    msg['Subject'] = subject
    msg['From'] = SENDER_EMAIL
    msg['To'] = to_email

    try:
        with smtplib.SMTP(SMTP_SERVER, SMTP_PORT) as server:
            server.starttls()
            server.login(SMTP_USERNAME, SMTP_PASSWORD)
            server.send_message(msg)
            print(f"Email sent successfully to {to_email}")
    except Exception as e:
        print(f"Failed to send email: {e}")


# Dependency: decode token and return current user
async def get_current_user(session: SessionDependency, token: Annotated[str, Depends(oauth2_scheme)]) -> User:
    credentials_exception = HTTPException(
        status_code=status.HTTP_401_UNAUTHORIZED,
        detail="Could not validate credentials",
        headers={"WWW-Authenticate": "Bearer"},
    )
    try:
        payload = jwt.decode(token, SECRET_KEY, algorithms=[ALGORITHM])
        token_data = TokenData.model_validate(payload)
        username = token_data.username
        if not username:
            raise credentials_exception
    except JWTError:
        raise credentials_exception

    user = find_user_by_username(username, session)
    if not user or not user.is_verified:
        raise credentials_exception
    return user

CurrentUser = Annotated[User, Depends(get_current_user)]


# -------- Auth endpoints --------
@app.post("/users/", response_model=User)
async def register_user(new_user: CreateUser, session: SessionDependency):
    existing = find_user_by_username(new_user.username, session)
    if existing:
        raise HTTPException(status_code=400, detail="An account with this email already exists.")
    
    hashed = get_password_hash(new_user.password)
    verification_code = ''.join(random.choices(string.digits, k=6))
    
    first_name = ""
    last_name = ""
    if new_user.full_name:
        parts = new_user.full_name.strip().split(" ", 1)
        first_name = parts[0]
        if len(parts) > 1:
            last_name = parts[1]

    user = User(
        username=new_user.username, 
        password=hashed,
        first_name=first_name,
        last_name=last_name,
        verification_code=verification_code
    )
    session.add(user)
    session.commit()
    session.refresh(user)

    send_email(
        to_email=user.username,
        subject="Verify Your TalkToText Pro Account",
        body=f"Hi {user.first_name},\n\nYour verification code is: {verification_code}\n\nThanks,\nThe TalkToText Pro Team"
    )
    
    return user

@app.post("/verify-email", status_code=status.HTTP_200_OK)
async def verify_email(request: VerificationRequest, session: SessionDependency):
    user = find_user_by_username(request.email, session)
    if not user:
        raise HTTPException(status_code=404, detail="User not found.")
    
    if user.is_verified:
        return {"message": "Email is already verified."}

    if user.verification_code != request.code:
        raise HTTPException(status_code=400, detail="Invalid verification code.")
    
    user.is_verified = True
    user.verification_code = None
    session.add(user)
    session.commit()
    
    return {"message": "Email verified successfully."}


@app.post("/login", response_model=Token)
async def login_for_access_token(session: SessionDependency, form_data: Annotated[OAuth2PasswordRequestForm, Depends()]):
    user = find_user_by_username(form_data.username, session)
    if not user or not verify_password(form_data.password, user.password):
        raise HTTPException(status_code=400, detail="Incorrect username or password")
    
    if not user.is_verified:
        raise HTTPException(status_code=401, detail="Please verify your email before logging in.")

    access_token_expires = timedelta(minutes=ACCESS_TOKEN_EXPIRE_MINUTES)
    access_token = create_access_token(
        data={"username": user.username, "role": user.role.value},
        expires_delta=access_token_expires
    )
    return Token(access_token=access_token, token_type="bearer")

@app.get("/login/google")
async def login_google(request: Request):
    redirect_uri = request.url_for('auth_google')
    return await oauth.google.authorize_redirect(request, str(redirect_uri))

@app.get("/auth/google")
async def auth_google(request: Request, session: SessionDependency):
    try:
        token = await oauth.google.authorize_access_token(request)
    except Exception as e:
        raise HTTPException(status_code=status.HTTP_401_UNAUTHORIZED, detail=f"Could not authorize access token: {e}")
    
    user_info = token.get('userinfo')
    if not user_info:
        raise HTTPException(status_code=status.HTTP_400_BAD_REQUEST, detail="Could not retrieve user info")

    email = user_info['email']
    user = find_user_by_username(email, session)

    if not user:
        user = User(
            username=email,
            password=get_password_hash(str(uuid.uuid4())),
            first_name=user_info.get('given_name'),
            last_name=user_info.get('family_name'),
            avatar_url=user_info.get('picture'),
            is_verified=True
        )
        session.add(user)
        session.commit()
        session.refresh(user)

    access_token_expires = timedelta(minutes=ACCESS_TOKEN_EXPIRE_MINUTES)
    access_token = create_access_token(
        data={"username": user.username, "role": user.role.value},
        expires_delta=access_token_expires
    )
    
    return RedirectResponse(url=f"{FRONTEND_URL}/auth/callback?token={access_token}")


@app.post("/forgot-password", status_code=status.HTTP_200_OK)
async def forgot_password(request: ForgotPasswordRequest, session: SessionDependency):
    user = find_user_by_username(request.email, session)
    if user:
        reset_token = str(uuid.uuid4())
        user.reset_token = reset_token
        user.reset_token_expires = datetime.now(timezone.utc) + timedelta(hours=1)
        session.add(user)
        session.commit()
        
        reset_link = f"{FRONTEND_URL}/reset-password?token={reset_token}"
        send_email(
            to_email=user.username,
            subject="Password Reset Request for TalkToText Pro",
            body=f"Hi {user.first_name},\n\nPlease use the following link to reset your password:\n{reset_link}\n\nThis link will expire in 1 hour.\n\nThanks,\nThe TalkToText Pro Team"
        )
    return JSONResponse(content={"message": "If an account with that email exists, a password reset link has been sent."})


@app.post("/reset-password", status_code=status.HTTP_200_OK)
async def reset_password(request: ResetPasswordRequest, session: SessionDependency):
    statement = select(User).where(User.reset_token == request.token)
    user = session.exec(statement).first()

    if not user or user.reset_token_expires < datetime.now(timezone.utc):
        raise HTTPException(status_code=400, detail="Invalid or expired password reset token.")
    
    user.password = get_password_hash(request.password)
    user.reset_token = None
    user.reset_token_expires = None
    session.add(user)
    session.commit()
    
    return {"message": "Password has been reset successfully."}


# -------- Profile Endpoints --------
@app.get("/profile", response_model=UserProfile)
async def get_user_profile(current_user: CurrentUser):
    return current_user

@app.patch("/profile", response_model=UserProfile)
async def update_user_profile(
    session: SessionDependency,
    current_user: CurrentUser,
    user_update: UserUpdate
):
    user_data = user_update.model_dump(exclude_unset=True)
    for key, value in user_data.items():
        setattr(current_user, key, value)
    
    session.add(current_user)
    session.commit()
    session.refresh(current_user)
    return current_user

@app.post("/profile/avatar", response_model=UserProfile)
async def upload_avatar(
    session: SessionDependency,
    current_user: CurrentUser,
    file: UploadFile = File(...)
):
    try:
        result = cloudinary.uploader.upload(
            file.file,
            folder="talktotext_pro_avatars",
            public_id=f"user_{current_user.id}",
            overwrite=True,
            resource_type="image"
        )
        avatar_url = result.get("secure_url")

        current_user.avatar_url = avatar_url
        session.add(current_user)
        session.commit()
        session.refresh(current_user)
        
        return current_user
    except Exception as e:
        raise HTTPException(status_code=500, detail=f"Could not upload avatar: {e}")

@app.delete("/profile", status_code=status.HTTP_204_NO_CONTENT)
async def delete_user_account(session: SessionDependency, current_user: CurrentUser):
    task_statement = select(ProcessingTask).where(ProcessingTask.user_id == current_user.id)
    tasks = session.exec(task_statement).all()
    for task in tasks:
        session.delete(task)

    meeting_statement = select(Meeting).where(Meeting.user_id == current_user.id)
    meetings = session.exec(meeting_statement).all()
    for meeting in meetings:
        session.delete(meeting)
    
    session.delete(current_user)
    session.commit()
    return

# -------- Background processing & transcription pipeline --------
def update_task_progress(task_id: str, status: TaskStatus, details: str, progress_percent: int):
    with Session(engine) as session:
        statement = select(ProcessingTask).where(ProcessingTask.id == task_id)
        task = session.exec(statement).first()
        if task:
            task.status = status
            task.details = details
            task.progress_percent = progress_percent
            session.add(task)
            session.commit()

def process_audio_task(task_id: str, file_path: str, user_id: int, original_filename: str):
    # Keep track of all temporary files for easy cleanup
    cleanup_paths = [file_path]
    file_to_process = file_path
    temp_dir = "temp_uploads" # Define temp directory once
    
    _, file_extension = os.path.splitext(file_path)
    if file_extension.lower() != ".mp3":
        # CHANGE 1: Save the converted file in the same temp directory
        audio_file_path = os.path.join(temp_dir, f"temp_audio_{task_id}.mp3")
        cleanup_paths.append(audio_file_path) # Add new file to the cleanup list

        try:
            update_task_progress(task_id, TaskStatus.PROCESSING, "Converting file to MP3...", 10)
            subprocess.run(
                ["ffmpeg", "-i", file_path, "-vn", "-acodec", "libmp3lame", "-q:a", "2", audio_file_path],
                check=True,
                capture_output=True,
                text=True
            )
            file_to_process = audio_file_path
        except subprocess.CalledProcessError as e:
            update_task_progress(task_id, TaskStatus.ERROR, f"Conversion failed: {e.stderr}", 0)
            # The finally block will still run and clean up all files in cleanup_paths
            return
    
    try:
        update_task_progress(task_id, TaskStatus.PROCESSING, "Transcribing audio (this may take a while)...", 20)
        
        config = aai.TranscriptionConfig(speech_model=aai.SpeechModel.nano, language_detection=True)
        transcriber = aai.Transcriber(config=config)
        transcript = transcriber.transcribe(file_to_process)

        if transcript.status == aai.TranscriptStatus.error:
            raise Exception(f"Transcription failed: {transcript.error}")

<<<<<<< HEAD
        original_transcript_text = transcript.text or "Could not transcribe audio."
        language_code = transcript.json_response.get('language_code', 'en')
=======
        transcript_text = transcript.text or "Could not transcribe audio."
        update_task_progress(task_id, TaskStatus.PROCESSING, "Generating meeting notes with AI...", 70)
        
        # --- PROMPT MODIFICATION ---
        # The new prompt now asks for a "Meeting Category" section at the end.
        full_prompt = (
            "You are an expert meeting notes assistant. Transform the following meeting transcript into structured meeting notes. "
            "Your output must be professional, clear, and the length of the response should be according to the transcription length. "
            "**Important**: Do not include any conversational preamble, introduction, or any text before the first section. "
            "Your response must begin directly with the '### Executive Summary' heading. "
            "The required sections, each with a '###' heading, are: "
            "### Executive Summary, ### Key Discussion Points, ### Decisions Made, ### Action Items, and ### Sentiment Analysis. "
            "For Sentiment Analysis, provide a single word (Positive, Neutral, or Negative) followed by a brief justification.\n\n"
            "**Finally, add a new section at the very end called '### Meeting Category'.** In this section, provide a single, one or two-word category for this meeting based on its content. "
            "Example categories: Team Sync, Client Call, Product Review, Brainstorming, Interview, Presentation.\n\n"
            f"--- TRANSCRIPT ---\n{transcript_text}"
        )
>>>>>>> 36090b42
        
        update_task_progress(task_id, TaskStatus.PROCESSING, "Generating notes with AI...", 60)

        english_transcript_text = original_transcript_text
        notes_text = "Notes could not be generated."
        if language_code and not language_code.startswith('en'):
            combined_prompt = (
                f"You are an expert linguistic assistant. The following transcript is in a non-English language ({language_code}). "
                "Your task is to perform two steps and provide the output in a specific, structured format.\n\n"
                "STEP 1: Translate the entire transcript accurately into English.\n"
                "STEP 2: Using the English translation you just created, generate professional meeting notes. The notes must include these sections, each with a '###' heading: ### Executive Summary, ### Key Discussion Points, ### Decisions Made, ### Action Items, ### Sentiment Analysis, and ### Meeting Category.\n\n"
                "**IMPORTANT**: Your final output MUST strictly follow this format, with nothing before or after these tags:\n\n"
                "<TRANSLATED_TRANSCRIPT>\n"
                "[Your full English translation of the transcript goes here]\n"
                "</TRANSLATED_TRANSCRIPT>\n\n"
                "<MEETING_NOTES>\n"
                "[Your structured meeting notes go here, starting with ### Executive Summary]\n"
                "</MEETING_NOTES>\n\n"
                f"--- ORIGINAL TRANSCRIPT ---\n{original_transcript_text}"
            )

            model = genai.GenerativeModel('gemini-2.5-flash')
            response = model.generate_content(combined_prompt)
            full_response_text = response.text or ""

            translated_match = re.search(r"<TRANSLATED_TRANSCRIPT>(.*?)</TRANSLATED_TRANSCRIPT>", full_response_text, re.DOTALL)
            notes_match = re.search(r"<MEETING_NOTES>(.*?)</MEETING_NOTES>", full_response_text, re.DOTALL)

            english_transcript_text = translated_match.group(1).strip() if translated_match else "[[Translation Failed]]"
            notes_text = notes_match.group(1).strip() if notes_match else "[[Note Generation Failed]]"
        else:
            note_generation_prompt = (
                 "You are an expert meeting notes assistant. Transform the following meeting transcript into structured meeting notes. "
                 "Your output must be professional, clear, and the length of the response should be according to the transcription length. "
                 "**Important**: Do not include any conversational preamble, introduction, or any text before the first section. "
                 "Your response must begin directly with the '### Executive Summary' heading. "
                 "The required sections, each with a '###' heading, are: "
                 "### Executive Summary, ### Key Discussion Points, ### Decisions Made, ### Action Items, and ### Sentiment Analysis. "
                 "For Sentiment Analysis, provide a single word (Positive, Neutral, or Negative) followed by a brief justification.\n\n"
                 "**Finally, add a new section at the very end called '### Meeting Category'.** In this section, provide a single, one or two-word category for this meeting based on its content. "
                 "Example categories: Team Sync, Client Call, Product Review, Brainstorming, Interview, Presentation.\n\n"
                 f"--- TRANSCRIPT ---\n{original_transcript_text}"
            )
            model = genai.GenerativeModel('gemini-2.5-flash')
            response = model.generate_content(note_generation_prompt)
            notes_text = response.text or "Notes could not be generated."

        update_task_progress(task_id, TaskStatus.PROCESSING, "Saving results...", 95)
        
        with Session(engine) as session:
            meeting_title = os.path.splitext(original_filename)[0].replace("_", " ").title()
            
            meeting = Meeting(
                user_id=user_id,
                title=meeting_title,
                transcript=original_transcript_text,
                transcript_en=english_transcript_text,
                original_language=language_code,
                notes=notes_text,
                task_id=task_id
            )
            session.add(meeting)
            session.commit()
            session.refresh(meeting)

            statement = select(ProcessingTask).where(ProcessingTask.id == task_id)
            task = session.exec(statement).first()
            if task:
                task.status = TaskStatus.COMPLETED
                task.details = "Processing complete."
                task.progress_percent = 100
                task.meeting_id = meeting.id
                session.add(task)
                session.commit()

    except Exception as exc:
        update_task_progress(task_id, TaskStatus.ERROR, str(exc), 0)
    finally:
        # CHANGE 2: Robust cleanup logic using the list of paths
        for path in cleanup_paths:
            if os.path.exists(path):
                os.remove(path)

# -------- Core Application Endpoints -------- #
@app.post("/upload-audio")
async def upload_audio(
    request: Request,
    current_user: CurrentUser,
    session: SessionDependency,
    background_tasks: BackgroundTasks,
    file: UploadFile = File(...),
):
    content_length = request.headers.get("content-length")
    if content_length and int(content_length) > MAX_FILE_SIZE:
        raise HTTPException(
            status_code=status.HTTP_413_REQUEST_ENTITY_TOO_LARGE,
            detail=f"File too large. Maximum size is {MAX_FILE_SIZE // (1024*1024)} MB."
        )

    temp_dir = "temp_uploads"
    os.makedirs(temp_dir, exist_ok=True)
    file_extension = os.path.splitext(file.filename)[1]
    task_id = str(uuid.uuid4())
    filename = f"{task_id}{file_extension}"
    file_path = os.path.join(temp_dir, filename)

    try:
        with open(file_path, "wb") as buffer:
            shutil.copyfileobj(file.file, buffer)
    except Exception:
        raise HTTPException(status_code=500, detail="Could not save uploaded file.")
        
    new_task = ProcessingTask(
        id=task_id,
        user_id=current_user.id,
        original_filename=file.filename,
        status=TaskStatus.PENDING,
        details="File uploaded, task queued.",
        progress_percent=1
    )
    session.add(new_task)
    session.commit()
    
    background_tasks.add_task(process_audio_task, task_id, file_path, current_user.id, file.filename)

    return {"task_id": task_id, "status": "Started"}

@app.get("/progress/{task_id}", response_model=ProcessingTask)
async def get_progress(task_id: str, session: SessionDependency, current_user: CurrentUser):
    statement = select(ProcessingTask).where(ProcessingTask.id == task_id)
    task = session.exec(statement).first()
    
    if not task or task.user_id != current_user.id:
        raise HTTPException(status_code=404, detail="Task not found")
        
    return task

@app.get("/tasks/ongoing", response_model=list[ProcessingTask])
async def get_ongoing_tasks(session: SessionDependency, current_user: CurrentUser):
    statement = select(ProcessingTask).where(
        ProcessingTask.user_id == current_user.id,
        col(ProcessingTask.status).in_([TaskStatus.PENDING, TaskStatus.PROCESSING])
    ).order_by(col(ProcessingTask.created_at).desc())
    tasks = session.exec(statement).all()
    return tasks

@app.delete("/tasks/{task_id}", status_code=status.HTTP_204_NO_CONTENT)
async def delete_task(task_id: str, session: SessionDependency, current_user: CurrentUser):
    statement = select(ProcessingTask).where(ProcessingTask.id == task_id, ProcessingTask.user_id == current_user.id)
    task = session.exec(statement).first()

    if not task:
        raise HTTPException(status_code=status.HTTP_404_NOT_FOUND, detail="Task not found")

    if task.meeting_id:
        raise HTTPException(status_code=status.HTTP_400_BAD_REQUEST, detail="Cannot delete a completed task that has a meeting. Delete the meeting instead.")

    session.delete(task)
    session.commit()
    return

@app.get("/meetings", response_model=list[Meeting])
async def get_meetings(session: SessionDependency, current_user: CurrentUser):
    statement = select(Meeting).where(Meeting.user_id == current_user.id).order_by(col(Meeting.created_at).desc())
    meetings = session.exec(statement).all()
    return meetings

@app.get("/meetings/{meeting_id}", response_model=Meeting)
async def get_meeting_details(meeting_id: int, session: SessionDependency, current_user: CurrentUser):
    statement = select(Meeting).where(Meeting.id == meeting_id)
    meeting = session.exec(statement).first()

    if not meeting or meeting.user_id != current_user.id:
        raise HTTPException(status_code=404, detail="Meeting not found")

    return meeting

@app.delete("/meetings/{meeting_id}", status_code=status.HTTP_204_NO_CONTENT)
async def delete_meeting(meeting_id: int, session: SessionDependency, current_user: CurrentUser):
    statement = select(Meeting).where(Meeting.id == meeting_id, Meeting.user_id == current_user.id)
    meeting = session.exec(statement).first()

    if not meeting:
        raise HTTPException(status_code=status.HTTP_404_NOT_FOUND, detail="Meeting not found")

    task_statement = select(ProcessingTask).where(ProcessingTask.id == meeting.task_id)
    task = session.exec(task_statement).first()
    if task:
        session.delete(task)
        
    session.delete(meeting)
    session.commit()
    return

@app.post("/meetings/{meeting_id}/share", status_code=status.HTTP_200_OK)
async def share_meeting_by_email(
    meeting_id: int,
    share_request: ShareRequest,
    session: SessionDependency,
    current_user: CurrentUser
):
    statement = select(Meeting).where(Meeting.id == meeting_id)
    meeting = session.exec(statement).first()

    # Verify the meeting exists and belongs to the user
    if not meeting or meeting.user_id != current_user.id:
        raise HTTPException(status_code=404, detail="Meeting not found")

    # Format the email content from the stored notes
    email_subject = f"Meeting Notes: {meeting.title}"

    # Simple text formatting for the email. You can enhance this with HTML later.
    # This removes the '###' markdown headers for a cleaner look.
    formatted_notes = re.sub(r'###\s*(.*?)\s*\n', r'\1\n\n', meeting.notes)
    email_body = f"""
Hello,

Please find the notes for the meeting "{meeting.title}", shared by {current_user.first_name or current_user.username}.

Date: {meeting.created_at.strftime('%Y-%m-%d')}
--------------------------------------------------

{formatted_notes}

--------------------------------------------------
Generated by TalkToText Pro.
    """

    # Use the existing email utility to send the message
    try:
        send_email(
            to_email=share_request.recipient_email,
            subject=email_subject,
            body=email_body.strip()
        )
    except Exception as e:
        # Handle potential SMTP errors
        raise HTTPException(status_code=500, detail=f"Failed to send email: {str(e)}")

    return {"message": "Meeting notes sent successfully."}

@app.get("/dashboard/stats")
async def get_dashboard_stats(session: SessionDependency, current_user: CurrentUser):
    # Total Meetings
    meeting_statement = select(func.count(Meeting.id)).where(Meeting.user_id == current_user.id)
    total_meetings = session.exec(meeting_statement).one_or_none() or 0

    # Meetings in the last 7 days for the bar chart
    last_7_days = datetime.now(timezone.utc) - timedelta(days=7)
    meetings_over_time_statement = (
        select(
            func.date(Meeting.created_at).label("date"),
            func.count(Meeting.id).label("count")
        )
        .where(Meeting.user_id == current_user.id)
        .where(Meeting.created_at >= last_7_days)
        .group_by(func.date(Meeting.created_at))
        .order_by(func.date(Meeting.created_at))
    )
    meetings_over_time = session.exec(meetings_over_time_statement).all()
    
    # Create a dictionary of the last 7 days initialized to 0
    date_range = [(last_7_days + timedelta(days=i)).strftime("%Y-%m-%d") for i in range(8)]
    meetings_data = {day: 0 for day in date_range}
    
    # Populate with actual data
    for row in meetings_over_time:
        meetings_data[row.date] = row.count

    # Format for the frontend
    meetings_chart_data = [{"date": date, "meetings": count} for date, count in meetings_data.items()]


    # Task status distribution for the pie chart
    status_distribution_statement = (
        select(
            ProcessingTask.status,
            func.count(ProcessingTask.id).label("count")
        )
        .where(ProcessingTask.user_id == current_user.id)
        .group_by(ProcessingTask.status)
    )
    status_distribution_raw = session.exec(status_distribution_statement).all()
    status_distribution = {status.value: count for status, count in status_distribution_raw}


    # Mockup some additional stats for a richer dashboard
    hours_processed = total_meetings * 0.3  # Assuming avg 18 mins per meeting
    accuracy_rate = 98.5
    team_members = 1

    return {
        "total_meetings": total_meetings,
        "hours_processed": round(hours_processed, 1),
        "team_members": team_members,
        "accuracy_rate": accuracy_rate,
        "meetings_over_time": meetings_chart_data,
        "status_distribution": status_distribution
    }

@app.get("/dashboard/weekly-activity")
async def get_weekly_activity(session: SessionDependency, current_user: CurrentUser):
    """
    Returns the number of meetings processed per day for the last 7 days.
    """
    end_date = datetime.utcnow()
    start_date = end_date - timedelta(days=6)
    
    # This SQL function is database-agnostic for grabbing day-of-week data
    # For SQLite: strftime('%w', created_at) returns 0 for Sunday, 6 for Saturday
    
    query = (
        select(
            # --- THIS IS THE CORRECTED LINE ---
            func.strftime('%w', Meeting.created_at).label("day_of_week"),
            func.count(Meeting.id).label("meeting_count")
        )
        .where(
            Meeting.user_id == current_user.id,
            Meeting.created_at >= start_date,
            Meeting.created_at <= end_date
        )
        .group_by("day_of_week") # Grouping by the label is cleaner
    )
    
    results = session.exec(query).all()
    
    daily_counts = {day: 0 for day in range(7)}
    for row in results:
        daily_counts[int(row.day_of_week)] = row.meeting_count

    # Create a list for the last 7 days in order
    days_in_order = [(end_date - timedelta(days=i)) for i in range(6, -1, -1)]
    day_names = ["Sun", "Mon", "Tue", "Wed", "Thu", "Fri", "Sat"]

    final_data = []
    for day in days_in_order:
        day_index = int(day.strftime("%w"))
        final_data.append({
            "day": day_names[day_index],
            "meetings": daily_counts.get(day_index, 0)
        })

    return final_data

@app.get("/dashboard/meeting-types")
async def get_meeting_types(session: SessionDependency, current_user: CurrentUser):
    """
    Categorizes meetings by parsing the 'Meeting Category' from the AI-generated notes.
    """
    statement = select(Meeting.notes).where(Meeting.user_id == current_user.id)
    notes_list = session.exec(statement).all()
    
    category_counts = {}
    
    # This regex will find the text after '### Meeting Category' until the next heading or end of string
    category_pattern = re.compile(r"### Meeting Category\s*\n(.*?)(?=\n###|\Z)", re.DOTALL)
    
    for notes in notes_list:
        match = category_pattern.search(notes)
        if match:
            category = match.group(1).strip()
            if category:
                category_counts[category] = category_counts.get(category, 0) + 1
    
    return [{"name": name, "value": count} for name, count in category_counts.items()]


@app.get("/dashboard/processing-speed")
async def get_processing_speed(session: SessionDependency, current_user: CurrentUser):
    """
    Calculates processing duration by comparing task and meeting creation times.
    """
    query = (
        select(ProcessingTask.created_at, Meeting.created_at)
        .join(Meeting, ProcessingTask.id == Meeting.task_id)
        .where(ProcessingTask.user_id == current_user.id)
        .where(ProcessingTask.status == TaskStatus.COMPLETED)
    )
    
    results = session.exec(query).all()
    
    durations_in_minutes = []
    for task_start, meeting_end in results:
        duration = (meeting_end - task_start).total_seconds() / 60
        durations_in_minutes.append(duration)
        
    speed_buckets = {
        "0-5min": 0,
        "5-10min": 0,
        "10-15min": 0,
        "15-20min": 0,
        "20+min": 0
    }
    
    for duration in durations_in_minutes:
        if duration <= 5:
            speed_buckets["0-5min"] += 1
        elif duration <= 10:
            speed_buckets["5-10min"] += 1
        elif duration <= 15:
            speed_buckets["10-15min"] += 1
        elif duration <= 20:
            speed_buckets["15-20min"] += 1
        else:
            speed_buckets["20+min"] += 1
            
    return [{"time": name, "count": count} for name, count in speed_buckets.items()]<|MERGE_RESOLUTION|>--- conflicted
+++ resolved
@@ -457,15 +457,9 @@
         if transcript.status == aai.TranscriptStatus.error:
             raise Exception(f"Transcription failed: {transcript.error}")
 
-<<<<<<< HEAD
-        original_transcript_text = transcript.text or "Could not transcribe audio."
-        language_code = transcript.json_response.get('language_code', 'en')
-=======
         transcript_text = transcript.text or "Could not transcribe audio."
         update_task_progress(task_id, TaskStatus.PROCESSING, "Generating meeting notes with AI...", 70)
         
-        # --- PROMPT MODIFICATION ---
-        # The new prompt now asks for a "Meeting Category" section at the end.
         full_prompt = (
             "You are an expert meeting notes assistant. Transform the following meeting transcript into structured meeting notes. "
             "Your output must be professional, clear, and the length of the response should be according to the transcription length. "
@@ -474,58 +468,12 @@
             "The required sections, each with a '###' heading, are: "
             "### Executive Summary, ### Key Discussion Points, ### Decisions Made, ### Action Items, and ### Sentiment Analysis. "
             "For Sentiment Analysis, provide a single word (Positive, Neutral, or Negative) followed by a brief justification.\n\n"
-            "**Finally, add a new section at the very end called '### Meeting Category'.** In this section, provide a single, one or two-word category for this meeting based on its content. "
-            "Example categories: Team Sync, Client Call, Product Review, Brainstorming, Interview, Presentation.\n\n"
             f"--- TRANSCRIPT ---\n{transcript_text}"
         )
->>>>>>> 36090b42
-        
-        update_task_progress(task_id, TaskStatus.PROCESSING, "Generating notes with AI...", 60)
-
-        english_transcript_text = original_transcript_text
-        notes_text = "Notes could not be generated."
-        if language_code and not language_code.startswith('en'):
-            combined_prompt = (
-                f"You are an expert linguistic assistant. The following transcript is in a non-English language ({language_code}). "
-                "Your task is to perform two steps and provide the output in a specific, structured format.\n\n"
-                "STEP 1: Translate the entire transcript accurately into English.\n"
-                "STEP 2: Using the English translation you just created, generate professional meeting notes. The notes must include these sections, each with a '###' heading: ### Executive Summary, ### Key Discussion Points, ### Decisions Made, ### Action Items, ### Sentiment Analysis, and ### Meeting Category.\n\n"
-                "**IMPORTANT**: Your final output MUST strictly follow this format, with nothing before or after these tags:\n\n"
-                "<TRANSLATED_TRANSCRIPT>\n"
-                "[Your full English translation of the transcript goes here]\n"
-                "</TRANSLATED_TRANSCRIPT>\n\n"
-                "<MEETING_NOTES>\n"
-                "[Your structured meeting notes go here, starting with ### Executive Summary]\n"
-                "</MEETING_NOTES>\n\n"
-                f"--- ORIGINAL TRANSCRIPT ---\n{original_transcript_text}"
-            )
-
-            model = genai.GenerativeModel('gemini-2.5-flash')
-            response = model.generate_content(combined_prompt)
-            full_response_text = response.text or ""
-
-            translated_match = re.search(r"<TRANSLATED_TRANSCRIPT>(.*?)</TRANSLATED_TRANSCRIPT>", full_response_text, re.DOTALL)
-            notes_match = re.search(r"<MEETING_NOTES>(.*?)</MEETING_NOTES>", full_response_text, re.DOTALL)
-
-            english_transcript_text = translated_match.group(1).strip() if translated_match else "[[Translation Failed]]"
-            notes_text = notes_match.group(1).strip() if notes_match else "[[Note Generation Failed]]"
-        else:
-            note_generation_prompt = (
-                 "You are an expert meeting notes assistant. Transform the following meeting transcript into structured meeting notes. "
-                 "Your output must be professional, clear, and the length of the response should be according to the transcription length. "
-                 "**Important**: Do not include any conversational preamble, introduction, or any text before the first section. "
-                 "Your response must begin directly with the '### Executive Summary' heading. "
-                 "The required sections, each with a '###' heading, are: "
-                 "### Executive Summary, ### Key Discussion Points, ### Decisions Made, ### Action Items, and ### Sentiment Analysis. "
-                 "For Sentiment Analysis, provide a single word (Positive, Neutral, or Negative) followed by a brief justification.\n\n"
-                 "**Finally, add a new section at the very end called '### Meeting Category'.** In this section, provide a single, one or two-word category for this meeting based on its content. "
-                 "Example categories: Team Sync, Client Call, Product Review, Brainstorming, Interview, Presentation.\n\n"
-                 f"--- TRANSCRIPT ---\n{original_transcript_text}"
-            )
-            model = genai.GenerativeModel('gemini-2.5-flash')
-            response = model.generate_content(note_generation_prompt)
-            notes_text = response.text or "Notes could not be generated."
-
+        
+        model = genai.GenerativeModel('gemini-2.5-flash')
+        response = model.generate_content(full_prompt)
+        notes_text = response.text or "Notes could not be generated."
         update_task_progress(task_id, TaskStatus.PROCESSING, "Saving results...", 95)
         
         with Session(engine) as session:
